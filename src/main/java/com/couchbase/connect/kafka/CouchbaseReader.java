/*
 * Copyright 2016 Couchbase, Inc.
 *
 * Licensed under the Apache License, Version 2.0 (the "License");
 * you may not use this file except in compliance with the License.
 * You may obtain a copy of the License at
 *
 * http://www.apache.org/licenses/LICENSE-2.0
 *
 * Unless required by applicable law or agreed to in writing, software
 * distributed under the License is distributed on an "AS IS" BASIS,
 * WITHOUT WARRANTIES OR CONDITIONS OF ANY KIND, either express or implied.
 * See the License for the specific language governing permissions and
 * limitations under the License.
 */

package com.couchbase.connect.kafka;

<<<<<<< HEAD
import com.couchbase.client.core.deps.io.netty.handler.ssl.util.InsecureTrustManagerFactory;
=======
import com.couchbase.client.core.deps.io.netty.buffer.ByteBuf;
import com.couchbase.client.core.deps.io.netty.buffer.Unpooled;
>>>>>>> 0b102a96
import com.couchbase.client.core.env.NetworkResolution;
import com.couchbase.client.dcp.Authenticator;
import com.couchbase.client.dcp.CertificateAuthenticator;
import com.couchbase.client.dcp.Client;
import com.couchbase.client.dcp.PasswordAuthenticator;
import com.couchbase.client.dcp.SecurityConfig;
import com.couchbase.client.dcp.StaticCredentialsProvider;
import com.couchbase.client.dcp.StreamTo;
import com.couchbase.client.dcp.highlevel.DatabaseChangeListener;
import com.couchbase.client.dcp.highlevel.Deletion;
import com.couchbase.client.dcp.highlevel.DocumentChange;
import com.couchbase.client.dcp.highlevel.Mutation;
import com.couchbase.client.dcp.highlevel.StreamFailure;
import com.couchbase.client.dcp.highlevel.StreamOffset;
import com.couchbase.client.dcp.highlevel.internal.CollectionsManifest;
import com.couchbase.client.dcp.highlevel.internal.FlowControlReceipt;
import com.couchbase.client.dcp.message.DcpFailoverLogResponse;
import com.couchbase.client.dcp.message.MessageUtil;
import com.couchbase.client.dcp.message.StreamFlag;
import com.couchbase.client.dcp.metrics.LogLevel;
import com.couchbase.client.dcp.state.PartitionState;
import com.couchbase.client.dcp.transport.netty.ChannelFlowController;
import com.couchbase.client.dcp.util.PartitionSet;
import com.couchbase.connect.kafka.config.source.CouchbaseSourceTaskConfig;
import com.couchbase.connect.kafka.util.Version;
import io.micrometer.core.instrument.MeterRegistry;
import org.slf4j.Logger;
import org.slf4j.LoggerFactory;

import java.nio.file.Paths;
import java.util.HashSet;
import java.util.List;
import java.util.Map;
import java.util.Set;
import java.util.SortedMap;
import java.util.TreeMap;
import java.util.concurrent.BlockingQueue;
import java.util.concurrent.TimeUnit;
import java.util.function.Consumer;
import java.util.regex.Pattern;

import static com.couchbase.client.core.util.CbCollections.setOf;
import static com.couchbase.client.core.util.CbStrings.isNullOrEmpty;
import static java.util.Objects.requireNonNull;

public class CouchbaseReader extends Thread {
  private static final Logger LOGGER = LoggerFactory.getLogger(CouchbaseReader.class);

  static final String INITIAL_OFFSET_TOMBSTONE_KEY = "__COUCHBASE_INITIAL_OFFSET_TOMBSTONE__a54ee32b-4a7e-4d98-aa36-45d8417e942a";

  private final Client client;
  private final List<Integer> partitions;
  private final Map<Integer, SourceOffset> partitionToSavedOffset;
  private final StreamFrom streamFrom;
  private final boolean emitSyntheticInitialOffsets;
  private final BlockingQueue<DocumentChange> queue;
  private final BlockingQueue<Throwable> errorQueue;
  private final SourceTaskLifecycle taskLifecycle;

  /**
   * As a workaround for JDCP-237 and the fact that the DCP client's `connect()`
   * method
   * calls `disconnect()` internally if the connection failed, we need to keep
   * track of
   * whether the connection was successful, so we don't end up calling
   * `disconnect()`
   * if the client has already been disconnected due to a failed connection
   * attempt.
   */
  private volatile boolean connected;

  static boolean isSyntheticInitialOffsetTombstone(DocumentChange e) {
    return INITIAL_OFFSET_TOMBSTONE_KEY.equals(e.getKey());
  }

  public CouchbaseReader(
      final CouchbaseSourceTaskConfig config,
      final String connectorName,
      final BlockingQueue<DocumentChange> queue,
      final BlockingQueue<Throwable> errorQueue,
      final List<Integer> partitions,
      final Map<Integer, SourceOffset> partitionToSavedOffset,
      final SourceDocumentLifecycle lifecycle,
<<<<<<< HEAD
      final MeterRegistry meterRegistry) {
=======
      final MeterRegistry meterRegistry,
      final boolean emitSyntheticInitialOffsets,
      final SourceTaskLifecycle taskLifecycle
  ) {
>>>>>>> 0b102a96
    requireNonNull(connectorName);
    requireNonNull(lifecycle);
    this.queue = requireNonNull(queue);
    this.partitions = requireNonNull(partitions);
    this.partitionToSavedOffset = requireNonNull(partitionToSavedOffset);
    this.streamFrom = config.streamFrom();
    this.errorQueue = requireNonNull(errorQueue);
    this.emitSyntheticInitialOffsets = emitSyntheticInitialOffsets;
    this.taskLifecycle = requireNonNull(taskLifecycle);

    Authenticator authenticator = isNullOrEmpty(config.clientCertificatePath())
        ? new PasswordAuthenticator(new StaticCredentialsProvider(config.username(), config.password().value()))
        : CertificateAuthenticator.fromKeyStore(Paths.get(config.clientCertificatePath()),
            config.clientCertificatePassword().value());

    Consumer<SecurityConfig.Builder> securityConfig = security -> {
      security
          .enableTls(config.enableTls())
          .enableHostnameVerification(config.enableHostnameVerification());
      if (!config.enableCertificateVerification()) {
        security.trustManagerFactory(InsecureTrustManagerFactory.INSTANCE);
      } else {
        if (!isNullOrEmpty(config.trustStorePath())) {
          security.trustStore(Paths.get(config.trustStorePath()), config.trustStorePassword().value());
        }
        if (!isNullOrEmpty(config.trustCertificatePath())) {
          security.trustCertificate(Paths.get(config.trustCertificatePath()));
        }
        if (isNullOrEmpty(config.trustStorePath()) && isNullOrEmpty(config.trustCertificatePath())) {
          security.trustCertificates(com.couchbase.client.core.env.SecurityConfig.defaultCaCertificates());
        }
      }
    };

    Client.Builder builder = Client.builder()
        .userAgent("kafka-connector", Version.getVersion(), connectorName)
        .bootstrapTimeout(config.bootstrapTimeout())
        .socketConnectTimeout(config.bootstrapTimeout().toMillis())
        .seedNodes(config.seedNodes())
        .networkResolution(NetworkResolution.valueOf(config.network()))
        .bucket(config.bucket())
        .authenticator(authenticator)
        .collectionsAware(true)
        .scopeName(config.scope())
        .collectionNames(config.collections())
        .optionalControlParam("change_streams", true)
        .optionalStreamFlags(setOf(StreamFlag.IGNORE_PURGED_TOMBSTONES))
        .noValue(config.noValue())
        .xattrs(config.xattrs())
        .compression(config.compression())
        .mitigateRollbacks(config.persistencePollingInterval().toMillis(), TimeUnit.MILLISECONDS)
        .flowControl(config.flowControlBuffer().getByteCountAsSaturatedInt())
        .bufferAckWatermark(60)
        .securityConfig(securityConfig)
        .meterRegistry(meterRegistry);

    if (config.enableDcpTrace()) {
      Pattern p = Pattern.compile(config.dcpTraceDocumentIdRegex());
      builder.trace(LogLevel.INFO,
          p.pattern().equals(".*")
              ? id -> true
              : id -> p.matcher(id).matches());
    }

    client = builder.build();

    client.nonBlockingListener(new DatabaseChangeListener() {
      @Override
      public void onMutation(Mutation mutation) {
        onChange(mutation);
      }

      @Override
      public void onDeletion(Deletion deletion) {
        onChange(deletion);
      }

      private void onChange(DocumentChange change) {
        try {
          lifecycle.logReceivedFromCouchbase(change);
          queue.put(change);

        } catch (Throwable t) {
          change.flowControlAck();
          LOGGER.error("Unable to put DCP request into the queue", t);
          errorQueue.offer(t);
        }
      }

      @Override
      public void onFailure(StreamFailure streamFailure) {
        errorQueue.offer(streamFailure.getCause());
      }
    });
  }

  @Override
  public void run() {
    try {
      client.connect().block();
      connected = true;

      // Apply the fallback state to all partitions. As of DCP client version 0.12.0,
      // this is the only way to set the sequence number to "now".
      StreamFrom fallbackStreamFrom = streamFrom.withoutSavedOffset();
      client.initializeState(fallbackStreamFrom.asDcpStreamFrom(), StreamTo.INFINITY).block();

      // Overlay any saved offsets (might have saved offsets for only some
      // partitions).
      if (streamFrom.isSavedOffset()) {
        // As of DCP client version 0.12.0, Client.initializeState(BEGINNING, INFINITY)
        // doesn't fetch the failover logs. Do it ourselves to avoid a spurious rollback
        // :-/
        initFailoverLogs();

        // Then restore the partition state and use saved vBucket UUIDs to overlay
        // synthetic failover log entries.
        restoreSavedOffsets();
      }

      client.startStreaming(partitions).block();

    } catch (Throwable t) {
      errorQueue.offer(t);
    }
  }

  private static final FlowControlReceipt DUMMY_FLOW_CONTROL_RECEIPT = new FlowControlReceipt(ChannelFlowController.dummy, 0) {
    @Override
    public void acknowledge() {
    }
  };

  private void enqueueInitialOffsetTombstones() {
    if (!emitSyntheticInitialOffsets || streamFrom != StreamFrom.SAVED_OFFSET_OR_NOW) {
      return;
    }

    Set<Integer> partitionsWithoutSavedOffset = new HashSet<>(partitions);
    partitionsWithoutSavedOffset.removeAll(partitionToSavedOffset.keySet());

    partitionsWithoutSavedOffset.forEach(partition -> {
      // The Deletion constructor requires a DCP packet,
      // so create a synthetic deletion packet and populate
      // just enough of the fields to satisfy it.
      ByteBuf buf = Unpooled.buffer();
      MessageUtil.initRequest(MessageUtil.DCP_DELETION_OPCODE, buf);
      MessageUtil.setVbucket(partition, buf);

      Deletion syntheticInitialOffsetTombstone = new Deletion(
          buf,
          CollectionsManifest.DEFAULT.getCollection(0),
          INITIAL_OFFSET_TOMBSTONE_KEY,
          DUMMY_FLOW_CONTROL_RECEIPT,
          client.sessionState().get(partition).getOffset(),
          false
      );

      try {
        queue.add(syntheticInitialOffsetTombstone);
      } catch (Exception t) {
        throw new RuntimeException("Failed to enqueue synthetic initial offset", t);
      }
    });

    taskLifecycle.logMissingSourceOffsetsSetToNow(PartitionSet.from(partitionsWithoutSavedOffset));
  }

  private void restoreSavedOffsets() {
    LOGGER.info("Resuming from saved offsets for {} of {} partitions: {}",
        partitionToSavedOffset.size(),
        partitions.size(),
        PartitionSet.from(partitionToSavedOffset.keySet()));

    enqueueInitialOffsetTombstones();

    SortedMap<Integer, Long> partitionToFallbackUuid = new TreeMap<>();

    for (Map.Entry<Integer, SourceOffset> entry : partitionToSavedOffset.entrySet()) {
      final int partition = entry.getKey();
      final SourceOffset offset = entry.getValue();

      StreamOffset streamOffset = offset.asStreamOffset();

      if (streamOffset.getVbuuid() == 0) {
        // If we get here, we're probably restoring the stream offset from a previous
        // version of the connector
        // which didn't save vbucket UUIDs. Hope the current vbuuid is the correct one.
        // CAVEAT: This doesn't always work, and sometimes triggers a rollback to zero.
        long currentVbuuid = client.sessionState().get(partition).getLastUuid();
        streamOffset = offset.withVbucketUuid(currentVbuuid).asStreamOffset();
        partitionToFallbackUuid.put(partition, currentVbuuid);
      }

      client.sessionState().set(partition, PartitionState.fromOffset(streamOffset));
    }

    if (!partitionToFallbackUuid.isEmpty()) {
      LOGGER.info(
          "Some source offsets are missing a partition UUID." +
              " This is normal if you're upgrading from connector version 3.4.5 or earlier." +
              " This message should go away after a document from each partition is published to Kafka." +
              " Here is the map from partition number to the latest partition UUID used as a fallback: {}",
          partitionToFallbackUuid);
    }
  }

  private void initFailoverLogs() {
    client.failoverLogs(partitions).doOnNext(event -> {
      int partition = DcpFailoverLogResponse.vbucket(event);
      PartitionState ps = client.sessionState().get(partition);
      ps.setFailoverLog(DcpFailoverLogResponse.entries(event));
      client.sessionState().set(partition, ps);
    }).blockLast();
  }

  public void shutdown() {
    if (connected) {
      connected = false;
      client.disconnect().block();
    }
  }
}<|MERGE_RESOLUTION|>--- conflicted
+++ resolved
@@ -16,12 +16,9 @@
 
 package com.couchbase.connect.kafka;
 
-<<<<<<< HEAD
 import com.couchbase.client.core.deps.io.netty.handler.ssl.util.InsecureTrustManagerFactory;
-=======
 import com.couchbase.client.core.deps.io.netty.buffer.ByteBuf;
 import com.couchbase.client.core.deps.io.netty.buffer.Unpooled;
->>>>>>> 0b102a96
 import com.couchbase.client.core.env.NetworkResolution;
 import com.couchbase.client.dcp.Authenticator;
 import com.couchbase.client.dcp.CertificateAuthenticator;
@@ -105,14 +102,10 @@
       final List<Integer> partitions,
       final Map<Integer, SourceOffset> partitionToSavedOffset,
       final SourceDocumentLifecycle lifecycle,
-<<<<<<< HEAD
-      final MeterRegistry meterRegistry) {
-=======
       final MeterRegistry meterRegistry,
       final boolean emitSyntheticInitialOffsets,
       final SourceTaskLifecycle taskLifecycle
   ) {
->>>>>>> 0b102a96
     requireNonNull(connectorName);
     requireNonNull(lifecycle);
     this.queue = requireNonNull(queue);
