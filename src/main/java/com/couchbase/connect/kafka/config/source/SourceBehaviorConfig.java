--- conflicted
+++ resolved
@@ -32,303 +32,273 @@
 import static com.couchbase.connect.kafka.util.config.ConfigHelper.validate;
 
 public interface SourceBehaviorConfig {
-  /**
-   * Name of the Kafka topic to publish data to.
-   * <p>
-   * This is a format string that recognizes the following placeholders:
-   * <p>
-   * ${bucket} refers to the bucket containing the document.
-   * <p>
-   * ${scope} refers to the scope containing the document.
-   * <p>
-   * ${collection} refers to the collection containing the document.
-   */
-  @Default("${bucket}.${scope}.${collection}")
-  @ContextDocumentation(
-      contextDescription = "the name of the collection containing the document, qualified by scope",
-      sampleContext = "myScope.myCollection",
-      sampleValue = "some-other-topic"
-  )
-  Contextual<String> topic();
-
-  /**
-   * A map from Couchbase collection to Kafka topic.
-   * <p>
-   * Collection and Topic are joined by an equals sign.
-   * Map entries are delimited by commas.
-   * <p>
-   * For example, if you want to write messages from collection
-   * "scope-a.invoices" to topic "topic1", and messages from collection
-   * "scope-a.widgets" to topic "topic2", you would write:
-   * "scope-a.invoices=topic1,scope-a.widgets=topic2".
-   * <p>
-   * Defaults to an empty map. For collections not present in this map,
-   * the destination topic is determined by the `couchbase.topic` config property.
-   *
-   * @since 4.1.8
-   * @deprecated Instead, please use `couchbase.topic` with contextual overrides.
-   */
-  @Deprecated
-  @Default
-  List<String> collectionToTopic();
-
-  @SuppressWarnings("unused")
-  static ConfigDef.Validator collectionToTopicValidator() {
-    return validate(TopicMap::parseCollectionToTopic, "scope.collection=topic,...");
-  }
-
-  /**
-   * The fully-qualified class name of the source handler to use.
-   * The source handler determines how the Couchbase document is converted into a
-   * Kafka record.
-   * <p>
-   * The class must implement either
-   * `com.couchbase.connect.kafka.handler.source.SourceHandler`
-   * or `com.couchbase.connect.kafka.handler.source.MultiSourceHandler`.
-   * <p>
-   * The class must implement either `com.couchbase.connect.kafka.handler.source.SourceHandler`
-   * or `com.couchbase.connect.kafka.handler.source.MultiSourceHandler`.
-   * <p>
-   * To publish JSON messages identical to the Couchbase documents, use
-   * `com.couchbase.connect.kafka.handler.source.RawJsonSourceHandler`
-   * and set `value.converter` to
-   * `org.apache.kafka.connect.converters.ByteArrayConverter`.
-   * <p>
-   * When using a custom source handler that filters out certain messages,
-   * consider also configuring `couchbase.black.hole.topic`.
-   * See that property's documentation for details.
-   */
-  Class<?> sourceHandler();
-
-  /**
-   * Comma-delimited list of Couchbase metadata headers to add to records.
-   * Recognized values:
-   * <p>
-   * - *`bucket`* - Name of the bucket the document came from.
-   * <p>
-   * - *`scope`* - Name of the scope the document came from.
-   * <p>
-   * - *`collection`* - Name of the collection the document came from.
-   * <p>
-   * - *`key`* - The Couchbase document ID.
-   * <p>
-<<<<<<< HEAD
-   * - *`qualifiedKey`* - The document's scope, collection, and document ID,
-   * delimited by dots.
-=======
-   * - *`qualifiedKey`* - The document's scope, collection, and document ID, delimited by dots.
->>>>>>> 2a08c29c
-   * Example: `myScope.myCollection.myDocumentId`
-   * <p>
-   * - *`cas`* - The document's "compare and swap" value.
-   * <p>
-<<<<<<< HEAD
-   * - *`partition`* - The index of the Couchbase partition the document came
-   * from.
-   * <p>
-   * - *`partitionUuid`* - Identifies the history branch of the partition the
-   * document came from.
-=======
-   * - *`partition`* - The index of the Couchbase partition the document came from.
-   * <p>
-   * - *`partitionUuid`* - Identifies the history branch of the partition the document came from.
->>>>>>> 2a08c29c
-   * <p>
-   * - *`seqno`* - The DCP sequence number of the event.
-   * <p>
-   * - *`rev`* - The revision number of the event.
-   * <p>
-<<<<<<< HEAD
-   * - *`expiry`* - The epoch second when the document expires, or null if the
-   * document has no expiry (or if the event is a deletion).
-=======
-   * - *`expiry`* - The epoch second when the document expires, or null if the document has no expiry (or if the event is a deletion).
->>>>>>> 2a08c29c
-   *
-   * @since 4.2.5
-   */
-  @Stability.Uncommitted
-  @Default
-  List<String> headers();
-
-<<<<<<< HEAD
-  static ConfigDef.Validator headersValidator() {
-    return validate((List<String> headers) -> new CouchbaseHeaderSetter("somePrefix", headers),
-        "Zero or more of " + CouchbaseHeaderSetter.validHeaders());
-=======
-  @SuppressWarnings("unused")
-  static ConfigDef.Validator headersValidator() {
-    return validate((List<String> headers) -> new CouchbaseHeaderSetter("somePrefix", headers), "Zero or more of " + CouchbaseHeaderSetter.validHeaders());
->>>>>>> 2a08c29c
-  }
-
-  /**
-   * The connector prepends this value to header names to prevent collision with
-   * headers set by other parts of the system.
-   * <p>
-   * For example, if `couchbase.headers` is set to `bucket,qualifiedKey`
-   * and `header.name.prefix` is set to `example.`
-<<<<<<< HEAD
-   * then records will have headers named `example.bucket` and
-   * `example.qualifiedKey`.
-=======
-   * then records will have headers named `example.bucket` and `example.qualifiedKey`.
->>>>>>> 2a08c29c
-   *
-   * @since 4.2.5
-   */
-  @Stability.Uncommitted
-  @Default("couchbase.")
-  String headerNamePrefix();
-
-  /**
-   * The class name of the event filter to use.
-   * The event filter determines whether a database change event is ignored.
-   * <p>
-   * As of version 4.2.4, the default filter ignores
-   * events from the Couchbase `_system` scope.
-   * If you are interested in those events too, set this property to
-   * `com.couchbase.connect.kafka.filter.AllPassIncludingSystemFilter`.
-   * <p>
-   * See also `couchbase.black.hole.topic`.
-   */
-  @Default("com.couchbase.connect.kafka.filter.AllPassFilter")
-  Class<? extends Filter> eventFilter();
-
-  /**
-   * If this property is non-blank, the connector publishes a tiny synthetic
-   * record
-   * to this topic whenever the Filter or SourceHandler ignores a source event.
-   * <p>
-   * This lets the connector tell the Kafka Connect framework about the
-   * source offset of the ignored event. Otherwise, a long sequence of ignored
-   * events in a low-traffic deployment might cause the stored source offset to
-   * lag
-   * too far behind the current source offset, which can lead to rollbacks to zero
-   * when the connector is restarted.
-   * <p>
-   * After a record is published to this topic, the record is no longer important,
-   * and should be deleted as soon as possible. To reduce disk usage, configure
-   * this topic to use small segments and the lowest possible retention settings.
-   *
-   * @since 4.1.8
-   */
-  @Default
-  String blackHoleTopic();
-
-  /**
-   * If `couchbase.stream.from` is `SAVED_OFFSET_OR_NOW`, and this property is
-   * non-blank,
-   * on startup the connector publishes to the named topic one tiny synthetic
-   * record
-   * for each source partition that does not yet have a saved offset.
-   * <p>
-   * This lets the connector initialize the missing source offsets to "now" (the
-   * current
-   * state of Couchbase).
-   * <p>
-   * The synthetic records have a value of null, and the same key:
-   * <p>
-   * ----
-   * <p>
-   * __COUCHBASE_INITIAL_OFFSET_TOMBSTONE__a54ee32b-4a7e-4d98-aa36-45d8417e942a
-   * <p>
-   * ----
-   * <p>
-   * Consumers of this topic must ignore (or tolerate) these records.
-   * <p>
-   * If you specify a value for `couchbase.black.hole.topic`, specify the same
-   * value here.
-   *
-   * @since 4.2.4
-   */
-  @Stability.Uncommitted
-  @Default
-  String initialOffsetTopic();
-
-  /**
-   * Controls maximum size of the batch for writing into topic.
-   */
-  @Default("2000")
-  int batchSizeMax();
-
-  /**
-   * If true, Couchbase Server will omit the document content when telling the
-   * connector about a change. The document key and metadata will still be
-   * present.
-   * <p>
-   * If you don't care about the content of changed documents, enabling
-   * this option is a great way to reduce the connector's network bandwidth
-   * and memory usage.
-   */
-  @Default("false")
-  boolean noValue();
-
-  /**
-   * When true, the connector's offsets are saved under a key that
-   * includes the connector name. This is redundant, since the Kafka Connect
-   * framework already isolates the offsets of connectors with different names.
-   * <p>
-   * Set this to true only if you've previously deployed the connector
-   * to production with this set to true, and you do not wish to restart streaming
-   * from the beginning. Otherwise you should ignore this property.
-   */
-  @Deprecated
-  @Default("false")
-  boolean connectorNameInOffsets();
-
-  /**
-   * Controls when in the history the connector starts streaming from.
-   */
-  @Default("SAVED_OFFSET_OR_BEGINNING")
-  StreamFrom streamFrom();
-
-  /**
-   * If you wish to stream from all collections within a scope, specify the scope
-   * name here.
-   * <p>
-   * If you specify neither "couchbase.scope" nor "couchbase.collections",
-   * the connector will stream from all collections of all scopes in the bucket.
-   * <p>
-   * Requires Couchbase Server 7.0 or later.
-   */
-  @Default
-  String scope();
-
-  /**
-   * If you wish to stream from specific collections, specify the qualified
-   * collection
-   * names here, separated by commas. A qualified name is the name of the scope
-   * followed by a dot (.) and then the name of the collection. For example:
-   * "tenant-foo.invoices".
-   * <p>
-   * If you specify neither "couchbase.scope" nor "couchbase.collections",
-   * the connector will stream from all collections of all scopes in the bucket.
-   * <p>
-   * Requires Couchbase Server 7.0 or later.
-   */
-  @Default
-  List<String> collections();
-
-  /**
-   * If you wish to filter the documents being sent, in addition to or instead of using a custom Filter class,
-   * this is applied before the couchbase.event.filter or the couchbase.source.handler
-   * <p>
-   * A document passes the jsonpath filter if the expression matches something in the document.
-   * If the property is blank or not specified then all documents will pass
-   * <p>
-   * Examples and uses of jsonpath can be found here: https://github.com/json-path/JsonPath
-   */
-  @Default
-  @ContextDocumentation(
-      contextDescription = "the name of the collection containing the document, qualified by scope",
-      sampleContext = "myScope.myCollection",
-      sampleValue = "$.key"
-  )
-  Contextual<String> jsonpathFilter();
-
-  @SuppressWarnings("unused")
-  static ConfigDef.Validator jsonpathFilterValidator() {
-    return validate(CouchbaseSourceTask::parseJsonpath, "A JSONPath expression");
-  }
+   /**
+    * Name of the Kafka topic to publish data to.
+    * <p>
+    * This is a format string that recognizes the following placeholders:
+    * <p>
+    * ${bucket} refers to the bucket containing the document.
+    * <p>
+    * ${scope} refers to the scope containing the document.
+    * <p>
+    * ${collection} refers to the collection containing the document.
+    */
+   @Default("${bucket}.${scope}.${collection}")
+   @ContextDocumentation(contextDescription = "the name of the collection containing the document, qualified by scope", sampleContext = "myScope.myCollection", sampleValue = "some-other-topic")
+   Contextual<String> topic();
+
+   /**
+    * A map from Couchbase collection to Kafka topic.
+    * <p>
+    * Collection and Topic are joined by an equals sign.
+    * Map entries are delimited by commas.
+    * <p>
+    * For example, if you want to write messages from collection
+    * "scope-a.invoices" to topic "topic1", and messages from collection
+    * "scope-a.widgets" to topic "topic2", you would write:
+    * "scope-a.invoices=topic1,scope-a.widgets=topic2".
+    * <p>
+    * Defaults to an empty map. For collections not present in this map,
+    * the destination topic is determined by the `couchbase.topic` config property.
+    *
+    * @since 4.1.8
+    * @deprecated Instead, please use `couchbase.topic` with contextual overrides.
+    */
+   @Deprecated
+   @Default
+   List<String> collectionToTopic();
+
+   @SuppressWarnings("unused")
+   static ConfigDef.Validator collectionToTopicValidator() {
+      return validate(TopicMap::parseCollectionToTopic, "scope.collection=topic,...");
+   }
+
+   /**
+    * The fully-qualified class name of the source handler to use.
+    * The source handler determines how the Couchbase document is converted into a
+    * Kafka record.
+    * <p>
+    * The class must implement either
+    * `com.couchbase.connect.kafka.handler.source.SourceHandler`
+    * or `com.couchbase.connect.kafka.handler.source.MultiSourceHandler`.
+    * <p>
+    * To publish JSON messages identical to the Couchbase documents, use
+    * `com.couchbase.connect.kafka.handler.source.RawJsonSourceHandler`
+    * and set `value.converter` to
+    * `org.apache.kafka.connect.converters.ByteArrayConverter`.
+    * <p>
+    * When using a custom source handler that filters out certain messages,
+    * consider also configuring `couchbase.black.hole.topic`.
+    * See that property's documentation for details.
+    */
+   Class<?> sourceHandler();
+
+   /**
+    * Comma-delimited list of Couchbase metadata headers to add to records.
+    * Recognized values:
+    * <p>
+    * - *`bucket`* - Name of the bucket the document came from.
+    * <p>
+    * - *`scope`* - Name of the scope the document came from.
+    * <p>
+    * - *`collection`* - Name of the collection the document came from.
+    * <p>
+    * - *`key`* - The Couchbase document ID.
+    * <p>
+    * - *`qualifiedKey`* - The document's scope, collection, and document ID,
+    * delimited by dots.
+    * Example: `myScope.myCollection.myDocumentId`
+    * <p>
+    * - *`cas`* - The document's "compare and swap" value.
+    * <p>
+    * - *`partition`* - The index of the Couchbase partition the document came
+    * from.
+    * <p>
+    * - *`partitionUuid`* - Identifies the history branch of the partition the
+    * document came from.
+    * <p>
+    * - *`seqno`* - The DCP sequence number of the event.
+    * <p>
+    * - *`rev`* - The revision number of the event.
+    * <p>
+    * - *`expiry`* - The epoch second when the document expires, or null if the
+    * document has no expiry (or if the event is a deletion).
+    *
+    * @since 4.2.5
+    */
+   @Stability.Uncommitted
+   @Default
+   List<String> headers();
+
+   @SuppressWarnings("unused")
+   static ConfigDef.Validator headersValidator() {
+      return validate((List<String> headers) -> new CouchbaseHeaderSetter("somePrefix", headers),
+            "Zero or more of " + CouchbaseHeaderSetter.validHeaders());
+   }
+
+   /**
+    * The connector prepends this value to header names to prevent collision with
+    * headers set by other parts of the system.
+    * <p>
+    * For example, if `couchbase.headers` is set to `bucket,qualifiedKey`
+    * and `header.name.prefix` is set to `example.`
+    * then records will have headers named `example.bucket` and
+    * `example.qualifiedKey`.
+    *
+    * @since 4.2.5
+    */
+   @Stability.Uncommitted
+   @Default("couchbase.")
+   String headerNamePrefix();
+
+   /**
+    * The class name of the event filter to use.
+    * The event filter determines whether a database change event is ignored.
+    * <p>
+    * As of version 4.2.4, the default filter ignores
+    * events from the Couchbase `_system` scope.
+    * If you are interested in those events too, set this property to
+    * `com.couchbase.connect.kafka.filter.AllPassIncludingSystemFilter`.
+    * <p>
+    * See also `couchbase.black.hole.topic`.
+    */
+   @Default("com.couchbase.connect.kafka.filter.AllPassFilter")
+   Class<? extends Filter> eventFilter();
+
+   /**
+    * If this property is non-blank, the connector publishes a tiny synthetic
+    * record
+    * to this topic whenever the Filter or SourceHandler ignores a source event.
+    * <p>
+    * This lets the connector tell the Kafka Connect framework about the
+    * source offset of the ignored event. Otherwise, a long sequence of ignored
+    * events in a low-traffic deployment might cause the stored source offset to
+    * lag
+    * too far behind the current source offset, which can lead to rollbacks to zero
+    * when the connector is restarted.
+    * <p>
+    * After a record is published to this topic, the record is no longer important,
+    * and should be deleted as soon as possible. To reduce disk usage, configure
+    * this topic to use small segments and the lowest possible retention settings.
+    *
+    * @since 4.1.8
+    */
+   @Default
+   String blackHoleTopic();
+
+   /**
+    * If `couchbase.stream.from` is `SAVED_OFFSET_OR_NOW`, and this property is
+    * non-blank,
+    * on startup the connector publishes to the named topic one tiny synthetic
+    * record
+    * for each source partition that does not yet have a saved offset.
+    * <p>
+    * This lets the connector initialize the missing source offsets to "now" (the
+    * current
+    * state of Couchbase).
+    * <p>
+    * The synthetic records have a value of null, and the same key:
+    * <p>
+    * ----
+    * <p>
+    * __COUCHBASE_INITIAL_OFFSET_TOMBSTONE__a54ee32b-4a7e-4d98-aa36-45d8417e942a
+    * <p>
+    * ----
+    * <p>
+    * Consumers of this topic must ignore (or tolerate) these records.
+    * <p>
+    * If you specify a value for `couchbase.black.hole.topic`, specify the same
+    * value here.
+    *
+    * @since 4.2.4
+    */
+   @Stability.Uncommitted
+   @Default
+   String initialOffsetTopic();
+
+   /**
+    * Controls maximum size of the batch for writing into topic.
+    */
+   @Default("2000")
+   int batchSizeMax();
+
+   /**
+    * If true, Couchbase Server will omit the document content when telling the
+    * connector about a change. The document key and metadata will still be
+    * present.
+    * <p>
+    * If you don't care about the content of changed documents, enabling
+    * this option is a great way to reduce the connector's network bandwidth
+    * and memory usage.
+    */
+   @Default("false")
+   boolean noValue();
+
+   /**
+    * When true, the connector's offsets are saved under a key that
+    * includes the connector name. This is redundant, since the Kafka Connect
+    * framework already isolates the offsets of connectors with different names.
+    * <p>
+    * Set this to true only if you've previously deployed the connector
+    * to production with this set to true, and you do not wish to restart streaming
+    * from the beginning. Otherwise you should ignore this property.
+    */
+   @Deprecated
+   @Default("false")
+   boolean connectorNameInOffsets();
+
+   /**
+    * Controls when in the history the connector starts streaming from.
+    */
+   @Default("SAVED_OFFSET_OR_BEGINNING")
+   StreamFrom streamFrom();
+
+   /**
+    * If you wish to stream from all collections within a scope, specify the scope
+    * name here.
+    * <p>
+    * If you specify neither "couchbase.scope" nor "couchbase.collections",
+    * the connector will stream from all collections of all scopes in the bucket.
+    * <p>
+    * Requires Couchbase Server 7.0 or later.
+    */
+   @Default
+   String scope();
+
+   /**
+    * If you wish to stream from specific collections, specify the qualified
+    * collection
+    * names here, separated by commas. A qualified name is the name of the scope
+    * followed by a dot (.) and then the name of the collection. For example:
+    * "tenant-foo.invoices".
+    * <p>
+    * If you specify neither "couchbase.scope" nor "couchbase.collections",
+    * the connector will stream from all collections of all scopes in the bucket.
+    * <p>
+    * Requires Couchbase Server 7.0 or later.
+    */
+   @Default
+   List<String> collections();
+
+   /**
+    * If you wish to filter the documents being sent, in addition to or instead of
+    * using a custom Filter class,
+    * this is applied before the couchbase.event.filter or the
+    * couchbase.source.handler
+    * <p>
+    * A document passes the jsonpath filter if the expression matches something in
+    * the document.
+    * If the property is blank or not specified then all documents will pass
+    * <p>
+    * Examples and uses of jsonpath can be found here:
+    * https://github.com/json-path/JsonPath
+    */
+   @Default
+   @ContextDocumentation(contextDescription = "the name of the collection containing the document, qualified by scope", sampleContext = "myScope.myCollection", sampleValue = "$.key")
+   Contextual<String> jsonpathFilter();
+
+   @SuppressWarnings("unused")
+   static ConfigDef.Validator jsonpathFilterValidator() {
+      return validate(CouchbaseSourceTask::parseJsonpath, "A JSONPath expression");
+   }
 }